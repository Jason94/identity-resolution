--- conflicted
+++ resolved
@@ -68,14 +68,8 @@
 
         return positional_encoding
 
-<<<<<<< HEAD
     def create_attn_mask(self, lengths, max_len):
         raw = torch.arange(max_len)[None, :].to(self.device())
-=======
-    @staticmethod
-    def create_attn_mask(lengths, max_len, device):
-        raw = torch.arange(max_len)[None, :].to(device)
->>>>>>> 9b6d4bd8
         mask = raw >= lengths[:, None]
         return mask.bool()
 
@@ -168,12 +162,8 @@
         combined_field_embeddings = torch.cat([expanded_name, expanded_email], dim=1)
 
         # Create the attention mask
-        name_attn_mask = self.create_attn_mask(
-            lengths, expanded_name.size(1), self.device()
-        ).to(self.device())
-        email_attn_mask = self.create_attn_mask(
-            email_lengths, expanded_email.size(1), self.device()
-        ).to(self.device())
+        name_attn_mask = self.create_attn_mask(lengths, expanded_name.size(1))
+        email_attn_mask = self.create_attn_mask(email_lengths, expanded_email.size(1))
         attn_mask = torch.cat([name_attn_mask, email_attn_mask], dim=1)
 
         # Add the positional information
